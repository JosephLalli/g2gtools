--- conflicted
+++ resolved
@@ -55,19 +55,11 @@
 import os
 on_rtd = os.environ.get('READTHEDOCS', None)
 
-<<<<<<< HEAD
-#if not on_rtd:
-#    requirements.append('bx-python>=0.7.2')
-#    requirements.append('pysam>=0.8.1')
-#    requirements.append('biopython>=1.63')
-#    requirements.append('pysqlite>=2.6.3')
-=======
 if not on_rtd:
     requirements.append('bx-python>=0.7.2')
     requirements.append('pysam>=0.8.1')
     requirements.append('biopython>=1.63')
     requirements.append('pysqlite>=2.6.3')
->>>>>>> 88bec27a
 
 import g2gtools
 
